--- conflicted
+++ resolved
@@ -1,11 +1,7 @@
 from abc import ABC, abstractmethod
 from dataclasses import dataclass
-<<<<<<< HEAD
 from enum import Enum
 from typing import Any, Callable, Generic, List, Type
-=======
-from typing import Callable, Generic, List, Type
->>>>>>> ea0b043d
 
 import numpy as np
 
